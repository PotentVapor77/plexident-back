--- conflicted
+++ resolved
@@ -8,9 +8,4 @@
     if created:
         print(f"[AUDIT] Usuario creado: {instance.nombres} {instance.apellidos} (ID: {instance.id})")
     else:
-        print(f"[AUDIT] Usuario actualizado: {instance.id} - {instance.username}")
-
-<<<<<<< HEAD
-
-=======
->>>>>>> 7e4ec9ca
+        print(f"[AUDIT] Usuario actualizado: {instance.id} - {instance.username}")